--- conflicted
+++ resolved
@@ -53,7 +53,6 @@
         else:
             self.version = version.value
 
-
         #CALSCALE
         calscale = get_optional_line(container,'CALSCALE')
         if calscale:
@@ -73,24 +72,19 @@
             self.method_params = {}
 
         #VEVENT
-<<<<<<< HEAD
-        # events = filter(lambda x: x.name == 'VEVENT', container)
-        # self.events = map(lambda x: Event.from_container(x),events)
-=======
         events = filter(lambda x: x.name == 'VEVENT', container)
         self.events = map(lambda x: Event.from_container(x),events)
-        self.creator = creators[0].value
+
 
 class Event(object):
     """Docstring for Event """
->>>>>>> 80103f09
 
     def __init__(self, container):
         if container.name != "VEVENT":
             raise parse.ParseError("container isn't an Event")
         self.created = get_optional_line(container, 'CREATED')
         self.begin_date = get_line(container, 'DTSTART')
-# TODO work with timezone
+        # TODO work with timezone
         self.name = get_optional_line(container, 'SUMMARY')
         self.description = get_optional_line(container,'DESCRIPTION')
-        self.uid =  get_line(container,'UID')
+        self.uid =  get_line(container,'UID')